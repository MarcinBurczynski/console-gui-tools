--- conflicted
+++ resolved
@@ -1,5 +1,4 @@
 {
-<<<<<<< HEAD
   "compilerOptions": {
     "target": "es2020",
     "lib": ["dom", "esnext"],
@@ -32,38 +31,4 @@
   },
   "include": ["src"],
   "exclude": ["node_modules", "**/__tests__/*", "dist"]
-}
-=======
-    "compilerOptions": {
-      "module": "esnext",
-      "lib": ["dom", "esnext"],
-      "importHelpers": true,
-      // match output dir to input dir. e.g. dist/index instead of dist/src/index
-      "rootDir": "./src",
-      "noFallthroughCasesInSwitch": true,
-      // interop between ESM and CJS modules. Recommended by TS
-      "esModuleInterop": true,
-      // significant perf increase by skipping checking .d.ts files, particularly those in node_modules. Recommended by TS
-      "skipLibCheck": true,
-      // `tsdx build` ignores this option, but it is commonly used when type-checking separately with `tsc`
-      "noEmit": true,
-      "declaration": true,
-      "outDir": "./dist",
-      "strict": true,
-      "allowJs": false,
-      "sourceMap": true,
-      "moduleResolution": "node",
-      "forceConsistentCasingInFileNames": true,
-      "noImplicitReturns": true,
-      "noImplicitThis": true,
-      "noImplicitAny": true,
-      "strictNullChecks": true,
-      "suppressImplicitAnyIndexErrors": true,
-      "noUnusedLocals": true,
-      "noUnusedParameters": true,
-      "allowSyntheticDefaultImports": true,
-    },
-    "include": ["src", "types"],
-    "exclude": ["node_modules", "**/__tests__/*", "dist", "examples"]
-  }
->>>>>>> bd164e65
+}