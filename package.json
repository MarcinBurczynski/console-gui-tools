--- conflicted
+++ resolved
@@ -1,10 +1,6 @@
 {
     "name": "console-gui-tools",
-<<<<<<< HEAD
     "version": "1.1.27",
-=======
-    "version": "1.1.26",
->>>>>>> 58ec570d
     "description": "A simple library to draw option menu, text popup or other widgets and layout on a Node.js console.",
     "main": "dist/cjs/ConsoleGui.js",
     "module": "dist/esm/ConsoleGui.js",
